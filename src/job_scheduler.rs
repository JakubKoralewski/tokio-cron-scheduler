use crate::context::Context;
use crate::error::JobSchedulerError;
use crate::job::to_code::{JobCode, NotificationCode};
use crate::job::{JobCreator, JobDeleter, JobLocked, JobRunner};
use crate::notification::{NotificationCreator, NotificationDeleter, NotificationRunner};
use crate::scheduler::Scheduler;
use crate::simple::{
    SimpleJobCode, SimpleMetadataStore, SimpleNotificationCode, SimpleNotificationStore,
};
use crate::store::{MetaDataStorage, NotificationStore};
use chrono::{DateTime, NaiveDateTime, Utc};
use std::future::Future;
use std::pin::Pin;
use std::sync::Arc;
#[cfg(all(unix, feature = "signal"))]
use tokio::signal::unix::SignalKind;
use tokio::sync::RwLock;
use tracing::{error, info};
use uuid::Uuid;

pub type ShutdownNotification =
    dyn FnMut() -> Pin<Box<dyn Future<Output = ()> + Send>> + Send + Sync;

/// The JobScheduler contains and executes the scheduled jobs.
pub struct JobsSchedulerLocked {
    pub context: Arc<Context>,
    pub inited: Arc<RwLock<bool>>,
    pub job_creator: Arc<RwLock<JobCreator>>,
    pub job_deleter: Arc<RwLock<JobDeleter>>,
    pub job_runner: Arc<RwLock<JobRunner>>,
    pub notification_creator: Arc<RwLock<NotificationCreator>>,
    pub notification_deleter: Arc<RwLock<NotificationDeleter>>,
    pub notification_runner: Arc<RwLock<NotificationRunner>>,
    pub scheduler: Arc<RwLock<Scheduler>>,
    pub shutdown_notifier: Option<Arc<RwLock<Box<ShutdownNotification>>>>,
}

impl Clone for JobsSchedulerLocked {
    fn clone(&self) -> Self {
        JobsSchedulerLocked {
            context: self.context.clone(),
            inited: self.inited.clone(),
            job_creator: self.job_creator.clone(),
            job_deleter: self.job_deleter.clone(),
            job_runner: self.job_runner.clone(),
            notification_creator: self.notification_creator.clone(),
            notification_deleter: self.notification_deleter.clone(),
            notification_runner: self.notification_runner.clone(),
            scheduler: self.scheduler.clone(),
            shutdown_notifier: self.shutdown_notifier.clone(),
        }
    }
}

impl JobsSchedulerLocked {
    async fn init_context(
        metadata_storage: Arc<RwLock<Box<dyn MetaDataStorage + Send + Sync>>>,
        notification_storage: Arc<RwLock<Box<dyn NotificationStore + Send + Sync>>>,
        job_code: Arc<RwLock<Box<dyn JobCode + Send + Sync>>>,
        notify_code: Arc<RwLock<Box<dyn NotificationCode + Send + Sync>>>,
    ) -> Result<Arc<Context>, JobSchedulerError> {
        {
            let mut metadata_storage = metadata_storage.write().await;
            metadata_storage.init().await?;
        }
        {
            let mut notification_storage = notification_storage.write().await;
            notification_storage.init().await?;
        }
        let context = Context::new(
            metadata_storage,
            notification_storage,
            job_code.clone(),
            notify_code.clone(),
        );
        {
            let mut job_code = job_code.write().await;
            job_code.init(&context).await?;
        }
        {
            let mut notification_code = notify_code.write().await;
            notification_code.init(&context).await?;
        }
        Ok(Arc::new(context))
    }

    async fn init_actors(self) -> Result<(), JobSchedulerError> {
        let for_job_runner = self.clone();
        let Self {
            context,
            job_creator,
            job_deleter,
            job_runner,
            notification_creator,
            notification_deleter,
            notification_runner,
            scheduler,
            ..
        } = self;

        {
            let job_creator = job_creator.write().await;
            job_creator.init(&context).await?;
        }

        {
            let mut job_deleter = job_deleter.write().await;
            job_deleter.init(&context).await?;
        }

        {
            let mut notification_creator = notification_creator.write().await;
            notification_creator.init(&context).await?;
        }

        {
            let mut notification_deleter = notification_deleter.write().await;
            notification_deleter.init(&context).await?;
        }

        {
            let mut notification_runner = notification_runner.write().await;
            notification_runner.init(&context).await?;
        }

        {
            let mut runner = job_runner.write().await;
            runner.init(&context, for_job_runner).await?;
        }

        {
            let mut scheduler = scheduler.write().await;
            scheduler.init(&context).await;
        }

        Ok(())
    }

    ///
    /// Get whether the scheduler is initialized
    pub async fn inited(&self) -> bool {
        let r = self.inited.read().await;
        *r
    }

    ///
    /// Initialize the actors
    pub async fn init(&mut self) -> Result<(), JobSchedulerError> {
        if self.inited().await {
            return Ok(());
        }
        {
            let mut w = self.inited.write().await;
            *w = true;
        }
        self.clone()
            .init_actors()
            .await
            .map_err(|_| JobSchedulerError::CantInit)
    }

    ///
    /// Create a new `MetaDataStorage` and `NotificationStore` using the `SimpleMetadataStore`, `SimpleNotificationStore`,
    /// `SimpleJobCode` and `SimpleNotificationCode` implementation
    pub async fn new() -> Result<Self, JobSchedulerError> {
        let metadata_storage = SimpleMetadataStore::default();
        let metadata_storage: Arc<RwLock<Box<dyn MetaDataStorage + Send + Sync>>> =
            Arc::new(RwLock::new(Box::new(metadata_storage)));

        let notification_storage = SimpleNotificationStore::default();
        let notification_storage: Arc<RwLock<Box<dyn NotificationStore + Send + Sync>>> =
            Arc::new(RwLock::new(Box::new(notification_storage)));

        let job_code = SimpleJobCode::default();
        let job_code: Arc<RwLock<Box<dyn JobCode + Send + Sync>>> =
            Arc::new(RwLock::new(Box::new(job_code)));

        let notify_code = SimpleNotificationCode::default();
        let notify_code: Arc<RwLock<Box<dyn NotificationCode + Send + Sync>>> =
            Arc::new(RwLock::new(Box::new(notify_code)));

        let context = JobsSchedulerLocked::init_context(
            metadata_storage,
            notification_storage,
            job_code,
            notify_code,
        )
        .await
        .map_err(|_| JobSchedulerError::CantInit)?;

        let val = JobsSchedulerLocked {
            context,
            inited: Arc::new(RwLock::new(false)),
            job_creator: Arc::new(Default::default()),
            job_deleter: Arc::new(Default::default()),
            job_runner: Arc::new(Default::default()),
            notification_creator: Arc::new(Default::default()),
            notification_deleter: Arc::new(Default::default()),
            notification_runner: Arc::new(Default::default()),
            scheduler: Arc::new(Default::default()),
            shutdown_notifier: None,
        };

        Ok(val)
    }

    ///
    /// Create a new `JobsSchedulerLocked` using custom metadata and notification runners, job and notification
    /// code providers
    pub async fn new_with_storage_and_code(
        metadata_storage: Box<dyn MetaDataStorage + Send + Sync>,
        notification_storage: Box<dyn NotificationStore + Send + Sync>,
        job_code: Box<dyn JobCode + Send + Sync>,
        notification_code: Box<dyn NotificationCode + Send + Sync>,
    ) -> Result<Self, JobSchedulerError> {
        let metadata_storage = Arc::new(RwLock::new(metadata_storage));
        let notification_storage = Arc::new(RwLock::new(notification_storage));
        let job_code = Arc::new(RwLock::new(job_code));
        let notification_code = Arc::new(RwLock::new(notification_code));

        let context = JobsSchedulerLocked::init_context(
            metadata_storage,
            notification_storage,
            job_code,
            notification_code,
        )
        .await?;

        let val = JobsSchedulerLocked {
            context,
            inited: Arc::new(RwLock::new(false)),
            job_creator: Arc::new(Default::default()),
            job_deleter: Arc::new(Default::default()),
            job_runner: Arc::new(Default::default()),
            notification_creator: Arc::new(Default::default()),
            notification_deleter: Arc::new(Default::default()),
            notification_runner: Arc::new(Default::default()),
            scheduler: Arc::new(Default::default()),
            shutdown_notifier: None,
        };

        Ok(val)
    }

    /// Add a job to the `JobScheduler`
    ///
    /// ```rust,ignore
    /// use tokio_cron_scheduler::{Job, JobScheduler, JobToRun};
    /// let mut sched = JobScheduler::new();
    /// sched.add(Job::new("1/10 * * * * *".parse().unwrap(), || {
    ///     println!("I get executed every 10 seconds!");
    /// })).await;
    /// ```
    pub async fn add(&self, job: JobLocked) -> Result<Uuid, JobSchedulerError> {
        let guid = job.guid();
        if !self.inited().await {
            info!("Uninited");
            let mut s = self.clone();
            s.init().await?;
        }

        let context = self.context.clone();
        JobCreator::add(&context, job).await?;
        info!("Job creator created");

        Ok(guid)
    }

    /// Remove a job from the `JobScheduler`
    ///
    /// ```rust,ignore
    /// use tokio_cron_scheduler::{Job, JobScheduler, JobToRun};
    /// let mut sched = JobScheduler::new();
    /// let job_id = sched.add(Job::new("1/10 * * * * *".parse().unwrap(), || {
    ///     println!("I get executed every 10 seconds!");
    /// }))?.await;
    /// sched.remove(job_id).await;
    /// ```
    ///
    /// Note, the UUID of the job can be fetched calling .guid() on a Job.
    ///
    pub async fn remove(&self, to_be_removed: &Uuid) -> Result<(), JobSchedulerError> {
        if !self.inited().await {
            let mut s = self.clone();
            s.init().await?;
        }

        let context = self.context();
        JobDeleter::remove(&context, to_be_removed).await
    }

    /// The `start` spawns a Tokio task where it loops. Every 500ms it
    /// runs the tick method to increment any pending jobs.
    ///
    /// ```rust,ignore
    /// if let Err(e) = sched.start().await {
    ///         eprintln!("Error on scheduler {:?}", e);
    ///     }
    /// ```
    pub async fn start(&self) -> Result<(), JobSchedulerError> {
        if !self.inited().await {
            let mut s = self.clone();
            s.init().await?;
        }
        let mut scheduler = self.scheduler.write().await;
        let ret = scheduler.start().await;

        match ret {
            Ok(ret) => Ok(ret),
            Err(e) => {
                error!("Error receiving start result {:?}", e);
                Err(JobSchedulerError::StartScheduler)
            }
        }
    }

    /// The `time_till_next_job` method returns the duration till the next job
    /// is supposed to run. This can be used to sleep until then without waking
    /// up at a fixed interval.AsMut
    /// ```
    pub async fn time_till_next_job(
        &mut self,
    ) -> Result<Option<std::time::Duration>, JobSchedulerError> {
        if !self.inited().await {
            let mut s = self.clone();
            s.init().await?;
        }
        let metadata = self.context.metadata_storage.clone();

        let mut metadata = metadata.write().await;
        let ret = metadata.time_till_next_job().await;

        match ret {
            Ok(ret) => Ok(ret),
            Err(e) => {
                error!("Error getting return of time till next job {:?}", e);
                Err(JobSchedulerError::CantGetTimeUntil)
            }
        }
    }

    /// `next_tick_for_job` returns the date/time for when the next tick will
    /// be for a job
    pub async fn next_tick_for_job(
        &mut self,
        job_id: Uuid,
    ) -> Result<Option<DateTime<Utc>>, JobSchedulerError> {
        if !self.inited().await {
            let mut s = self.clone();
            s.init().await?;
        }
        let mut r = self.context.metadata_storage.write().await;
        r.get(job_id).await.map(|v| {
<<<<<<< HEAD
            v.map(|vv| vv.next_tick)
                .filter(|t| *t != 0)
                .map(|ts| NaiveDateTime::from_timestamp_opt(ts as i64, 0)
                    .expect("invalid or out-of-range datetime"))
                .map(|ts| DateTime::from_utc(ts, Utc))
=======
            if let Some(vv) = v {
                if vv.next_tick == 0 {
                    return None;
                }
                match NaiveDateTime::from_timestamp_opt(vv.next_tick as i64, 0) {
                    None => None,
                    Some(ts) => Some(DateTime::from_naive_utc_and_offset(ts, Utc)),
                }
            } else {
                None
            }
>>>>>>> 2fe6dc30
        })
    }

    ///
    /// Shut the scheduler down
    pub async fn shutdown(&mut self) -> Result<(), JobSchedulerError> {
        let mut notify = None;
        std::mem::swap(&mut self.shutdown_notifier, &mut notify);

        let mut scheduler = self.scheduler.write().await;
        scheduler.shutdown().await;

        if let Some(notify) = notify {
            let mut notify = notify.write().await;
            notify().await;
        }
        Ok(())
    }

    ///
    /// Wait for a signal to shut the runtime down with
    #[cfg(all(unix, feature = "signal"))]
    pub fn shutdown_on_signal(&self, signal: SignalKind) {
        let mut l = self.clone();
        tokio::spawn(async move {
            if let Some(_k) = tokio::signal::unix::signal(signal)
                .expect("Can't wait for signal")
                .recv()
                .await
            {
                l.shutdown().await.expect("Problem shutting down");
            }
        });
    }

    ///
    /// Wait for a signal to shut the runtime down with
    #[cfg(feature = "signal")]
    pub fn shutdown_on_ctrl_c(&self) {
        let mut l = self.clone();
        tokio::spawn(async move {
            tokio::signal::ctrl_c()
                .await
                .expect("Could not await ctrl-c");

            if let Err(err) = l.shutdown().await {
                error!("{:?}", err);
            }
        });
    }

    ///
    /// Code that is run after the shutdown was run
    pub fn set_shutdown_handler(&mut self, job: Box<ShutdownNotification>) {
        self.shutdown_notifier = Some(Arc::new(RwLock::new(job)));
    }

    ///
    /// Remove the shutdown handler
    pub fn remove_shutdown_handler(&mut self) {
        self.shutdown_notifier = None;
    }

    ///
    /// Get the context
    pub fn context(&self) -> Arc<Context> {
        self.context.clone()
    }
}<|MERGE_RESOLUTION|>--- conflicted
+++ resolved
@@ -351,13 +351,6 @@
         }
         let mut r = self.context.metadata_storage.write().await;
         r.get(job_id).await.map(|v| {
-<<<<<<< HEAD
-            v.map(|vv| vv.next_tick)
-                .filter(|t| *t != 0)
-                .map(|ts| NaiveDateTime::from_timestamp_opt(ts as i64, 0)
-                    .expect("invalid or out-of-range datetime"))
-                .map(|ts| DateTime::from_utc(ts, Utc))
-=======
             if let Some(vv) = v {
                 if vv.next_tick == 0 {
                     return None;
@@ -369,7 +362,6 @@
             } else {
                 None
             }
->>>>>>> 2fe6dc30
         })
     }
 
